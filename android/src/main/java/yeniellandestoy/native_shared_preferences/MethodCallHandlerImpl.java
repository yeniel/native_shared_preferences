--- conflicted
+++ resolved
@@ -56,7 +56,6 @@
    * SharedPreferences} based on the {@code context}.
    */
   MethodCallHandlerImpl(Context context) {
-<<<<<<< HEAD
     SharedPreferences pref;
     try {
       String resourceName = getResourceFromContext(context, "flutter_shared_pref_name");
@@ -67,10 +66,7 @@
       pref = context.getSharedPreferences(SHARED_PREFERENCES_NAME, Context.MODE_PRIVATE);
     }
     preferences = pref;
-=======
-    this.preferences = context.getSharedPreferences(SHARED_PREFERENCES_NAME, Context.MODE_PRIVATE);
     this.context = context;
->>>>>>> ffcc16f6
   }
 
   @Override
